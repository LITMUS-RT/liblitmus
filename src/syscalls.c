--- conflicted
+++ resolved
@@ -87,20 +87,9 @@
 	return syscall(__NR_null_call, timestamp);
 }
 
-<<<<<<< HEAD
-int budget_exhausted(int *bBudgetExhausted)
-{
-	return syscall(__NR_query_budget_exhausted, bBudgetExhausted);
-}
-
-int get_slack(lt_t *slack)
-{
-	return syscall(__NR_query_slack_time, slack);
-=======
 int get_current_budget(
 	lt_t *expended,
 	lt_t *remaining)
 {
 	return syscall(__NR_get_current_budget, expended, remaining);
->>>>>>> ae1d5e70
 }