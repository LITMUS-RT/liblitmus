KERNEL_DIR = ../litmus2008

INC=-Iinclude/ -I${KERNEL_DIR}/include/

ARCH=$(shell uname -m | sed -e s/i.86/i386/)

ifeq ($(ARCH),sparc64)
  CPU=-mcpu=v9 -m64
else
  CPU=
endif


CFLAGS=-Wall -Wdeclaration-after-statement ${INC} ${CPU} -g  -D_XOPEN_SOURCE=600 -D_GNU_SOURCE
CPPFLAGS=-Wall -g

LIBS= ./liblitmus.a

LIB_OBJ=  litmus.o syscalls.o sched_trace.o task.o kernel_iface.o

<<<<<<< HEAD
TARGETS = rt_launch liblitmus.a \
          wait_test np_test mode_test base_task base_mt_task release_ts showst rtspin
=======
TARGETS = run rt_launch liblitmus.a \
          wait_test np_test stdump mode_test base_task base_mt_task release_ts cycles
>>>>>>> d8130c61

vpath %.h include/
vpath %.c src/ bin/

all: ${TARGETS}
clean:
	rm -f *.o *~  ${TARGETS}

base_mt_task: base_mt_task.o liblitmus.a
	${CC} ${CFLAGS} -static -pthread -o base_mt_task base_mt_task.o  ${LIBS}

base_task: base_task.o liblitmus.a
	${CC} ${CFLAGS} -static -o base_task base_task.o  ${LIBS}

wait_test: wait_test.o litmus.h liblitmus.a
	${CC} ${CFLAGS} -static -o wait_test wait_test.o  ${LIBS}

mode_test: mode_test.o litmus.h liblitmus.a
	${CC} ${CFLAGS} -static -o mode_test mode_test.o  ${LIBS}

np_test: np_test.o litmus.h liblitmus.a
	${CC} ${CFLAGS} -static -o np_test np_test.o  ${LIBS}

rt_launch: liblitmus.a litmus.h rt_launch.o common.o
	${CC} ${CFLAGS} -static -o rt_launch  rt_launch.o common.o  ${LIBS}

rtspin: liblitmus.a litmus.h rtspin.o common.o
	${CC} ${CFLAGS} -static -o rtspin  rtspin.o common.o  ${LIBS}

release_ts: liblitmus.a litmus.h release_ts.o
	${CC} ${CFLAGS} -static -o release_ts release_ts.o ${LIBS}

showst	: liblitmus.a litmus.h showst.o
	${CC} ${CFLAGS} -o showst showst.o ${LIBS}

cycles: cycles.o
	${CC} ${CFLAGS} -o cycles cycles.o

liblitmus.a:  ${LIB_OBJ} litmus.h
	${AR} rcs liblitmus.a ${LIB_OBJ}

check:
	sparse ${CFLAGS} src/*.c bin/*.c<|MERGE_RESOLUTION|>--- conflicted
+++ resolved
@@ -18,13 +18,8 @@
 
 LIB_OBJ=  litmus.o syscalls.o sched_trace.o task.o kernel_iface.o
 
-<<<<<<< HEAD
 TARGETS = rt_launch liblitmus.a \
-          wait_test np_test mode_test base_task base_mt_task release_ts showst rtspin
-=======
-TARGETS = run rt_launch liblitmus.a \
-          wait_test np_test stdump mode_test base_task base_mt_task release_ts cycles
->>>>>>> d8130c61
+          wait_test np_test mode_test base_task base_mt_task release_ts showst rtspin cycles
 
 vpath %.h include/
 vpath %.c src/ bin/
