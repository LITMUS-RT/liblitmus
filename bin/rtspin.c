#include <sys/time.h>

#include <fcntl.h>
#include <stdio.h>
#include <stdlib.h>
#include <unistd.h>
#include <limits.h>
#include <time.h>
#include <string.h>
#include <assert.h>
#include <inttypes.h>
#include <sys/mman.h>
#include <errno.h>

#include "litmus.h"
#include "common.h"

const char *usage_msg =
	"Usage: (1) rtspin OPTIONS WCET PERIOD DURATION\n"
	"       (2) rtspin -S [INPUT] WCET PERIOD DURATION\n"
<<<<<<< HEAD
	"       (3) rtspin OPTIONS -C FILE:COLUMN WCET PERIOD [DURATION]\n"
	"       (4) rtspin -l\n"
=======
	"       (3) rtspin OPTIONS -F FILE [-C COLUMN] WCET PERIOD [DURATION]\n"
	"       (4) rtspin -l [-a CYCLES]\n"
>>>>>>> 31352298
	"       (5) rtspin -B -m FOOTPRINT\n"
	"       (6) rtspin -A\n"
	"\n"
	"Modes: (1) run as periodic task with given WCET and PERIOD\n"
	"       (2) run as sporadic task with given WCET and PERIOD,\n"
	"           using INPUT as a file from which events are received\n"
	"           by means of blocking reads (default: read from STDIN)\n"
	"       (3) as (1) or (2), but load per-job execution times from\n"
	"           the given column of a CSV file\n"
	"       (4) Run calibration loop (how accurately are target\n"
	"           runtimes met?)\n"
	"       (5) Run background, non-real-time cache-thrashing loop.\n"
	"       (6) Run 1 ms workload calibration (estimate cycles for 1ms, 10ms, 100ms workload)\n"
	"\n"
	"Required arguments:\n"
	"    WCET, PERIOD      reservation parameters (in ms)\n"
	"    DURATION          terminate the task after DURATION seconds\n"
	"\n"
	"Options:\n"
	"    -A                calibrate 1ms workload cycles\n"
	"    -a CYCLES         number of cycles for 1ms of workload loop chosen after calibration\n "
	"    -B                run non-real-time background loop\n"
	"    -c be|srt|hrt     task class (best-effort, soft real-time, hard real-time)\n"
	"    -d DEADLINE       relative deadline, equal to the period by default (in ms)\n"
	"    -e                turn on budget enforcement (off by default)\n"
	"    -h                show this help message\n"
	"    -i                report interrupts (implies -v)\n"
	"    -l                run calibration loop and report error\n"
	"    -m FOOTPRINT      specify number of data pages to access\n"
	"    -o OFFSET         offset (also known as phase), zero by default (in ms)\n"
	"    -p CPU            partition or cluster to assign this task to\n"
	"    -q PRIORITY       priority to use (ignored by EDF plugins, highest=1, lowest=511)\n"
	"    -r VCPU           virtual CPU or reservation to attach to (irrelevant to most plugins)\n"
	"    -R                create sporadic reservation for task (with VCPU=PID)\n"
	"    -s SCALE          fraction of WCET to spin for (1.0 means 100%, default 0.95)\n"
	"    -u SLACK          randomly under-run WCET by up to SLACK milliseconds\n"
	"    -U SLACK-FRACTION randomly under-run WCET by up to (WCET * SLACK-FRACTION) milliseconds \n"
	"    -v                verbose (print per-job statistics)\n"
	"    -w                wait for synchronous release\n"
	"\n"
	"    -C FILE[:COLUMN]  load per-job execution times from CSV file;\n"
	"                      if COLUMN is given, it specifies the column to read\n"
	"                      per-job execution times from (default: 1)\n"
	"    -A FILE[:COLUMN]  load sporadic inter-arrival times from CSV file (implies -T);\n"
	"                      if COLUMN is given, it specifies the column to read\n"
	"                      inter-arrival times from (default: 1)\n"
	"\n"
	"    -S[FILE]          read from FILE to trigger sporadic job releases\n"
	"                      default w/o -S: periodic job releases\n"
	"                      default if FILE is omitted: read from STDIN\n"
	"    -O[FILE]          write to FILE when job completes (this is useful with -S\n"
	"                      to create precedence constraints/event chains)\n"
	"                      default w/o -O: no output\n"
	"                      default if FILE is omitted: write to STDOUT\n"
	"\n"
	"    -T                use clock_nanosleep() instead of sleep_next_period()\n"
	"    -D MAX-DELTA      set maximum inter-arrival delay to MAX-DELTA [default: period]\n"
	"    -E MIN-DELTA      set minimum inter-arrival delay to MIN-DELTA [default: period]\n"
	"\n"
	"    -X PROTOCOL       access a shared resource protected by a locking protocol\n"
	"    -L CS-LENGTH      simulate a critical section length of CS-LENGTH milliseconds\n"
	"    -Q RESOURCE-ID    access the resource identified by RESOURCE-ID\n"
	"\n"
	"Units:\n"
	"    WCET and PERIOD are expected in milliseconds.\n"
	"    SLACK is expected in milliseconds.\n"
	"    DURATION is expected in seconds.\n"
	"    CS-LENGTH is expected in milliseconds.\n"
	"    FOOTPRINT is expected in number of pages\n";


static void usage(char *error) {
	if (error)
		fprintf(stderr, "Error: %s\n\n", error);
	else {
		fprintf(stderr, "rtspin: simulate a periodic or sporadic "
		                "CPU-bound real-time task\n\n");
	}
	fprintf(stderr, "%s", usage_msg);
	exit(error ? EXIT_FAILURE : EXIT_SUCCESS);
}

#define NUMS 4096
static int num[NUMS];
static char* progname;

static int nr_of_pages = 0;
static int page_size;
static void *base = NULL;

static int cycles_ms = 0;

static noinline int loop(int count)
{
	int i, j = 0;
	/* touch some numbers and do some math */
	for (i = 0; i < count; i++) {
		int index = i % NUMS;
		j += num[index]++;
		if (j > num[index])
			num[index] = (j / 2) + 1;
	}
	return j;
}

#define loop_once() loop(NUMS)

static int loop_once_with_mem(void)
{
	int i, j = 0;
	int rand;
	int *num;

	/* choose a random page */
	if (nr_of_pages > 1)
		rand = lrand48() % (nr_of_pages - 1);
	else
		rand = 0;

	/* touch the randomly selected page */
	num = base + (rand * page_size);
	for (i = 0; i < page_size / sizeof(int); i++) {
		j += num[i]++;
		if (j > num[i])
			num[i] = (j / 2) + 1;
	}

	return j;
}

static int loop_for(double exec_time, double emergency_exit)
{
	int tmp = 0;

	if (cycles_ms) {
		double count = cycles_ms * exec_time * 1000;
		tmp += loop(count);
	} else {
		double last_loop = 0, loop_start;
		double start = cputime();
		double now = cputime();

		while (now + last_loop < start + exec_time) {
			loop_start = now;
			if (nr_of_pages)
				tmp += loop_once_with_mem();
			else
				tmp += loop_once();
			now = cputime();
			last_loop = now - loop_start;
			if (emergency_exit && wctime() > emergency_exit) {
				/* Oops --- this should only be possible if the
				 * execution time tracking is broken in the LITMUS^RT
				 * kernel or the user specified infeasible parameters.
				 */
				fprintf(stderr, "!!! rtspin/%d emergency exit!\n",
				        getpid());
				fprintf(stderr, "Reached experiment timeout while "
				        "spinning.\n");
				break;
			}
		}
	}

	return tmp;
}


static void debug_delay_loop(void)
{
	double start, end, delay;

	while (1) {
		for (delay = 0.5; delay > 0.01; delay -= 0.01) {
			start = cputime();
			loop_for(delay, 0);
			end = cputime();
			printf("%6.4fs: looped for %10.8fs, delta=%11.8fs, error=%7.4f%%\n",
			       delay,
			       end - start,
			       end - start - delay,
			       100 * (end - start - delay) / delay);
		}
	}
}

<<<<<<< HEAD
static char input_buf[4096] = "<no input>";
=======
static int calibrate_ms(int ms)
{
	int right = NUMS;
	int left = 0;
	int middle;

	double start;
	double now;
	double dms = 0.001 * ms;

	/*look for initial loop count values for binary search*/
	for (;;)
	{
		printf("Probe %d loops for %d ms:\n", right, ms);
		start = wctime();
		loop(right);
		now = wctime();
		if ((now - start) >= dms)
			break;
		left = right;
		right += right;
	}

	middle = (left + right) / 2;

	/*binary search for a loop count value for expected calibration time*/
	while (left < middle)
	{
		start = wctime();
		loop(middle);
		now = wctime();

		printf("%d loops elapsed in %4.20f s\n", middle, now - start);

		if ((now - start) < dms)
			left = middle;
		else if ((now - start) == dms)
			return middle;
		else
			right = middle;
		middle = (left + right) / 2;
	}
	return middle;
}
>>>>>>> 31352298

static int wait_for_input(int event_fd)
{
	/* We do a blocking read, accepting up to 4KiB of data.
	 * For simplicity, for now, if there's more than 4KiB of data,
	 * we treat this as multiple jobs. Note that this means that
	 * tardiness can result in coalesced jobs. Ideally, there should
	 * be some sort of configurable job boundary marker, but that's
	 * not supported in this basic version yet. Patches welcome.
	 */
	size_t consumed;

	consumed = read(event_fd, input_buf, sizeof(input_buf) - 1);

	if (consumed == 0)
		fprintf(stderr, "reached end-of-file on input event stream\n");
	if (consumed < 0)
		fprintf(stderr, "error reading input event stream (%m)\n");

	if (consumed > 0) {
		/* zero-terminate string buffer */
		input_buf[consumed] = '\0';
		/* check if we can remove a trailing newline */
		if (consumed > 1 && input_buf[consumed - 1] == '\n') {
			input_buf[consumed - 1] = '\0';
		}
	}

	return consumed > 0;
}

static int generate_output(int output_fd)
{
	char buf[4096];
	size_t len, written;
	unsigned int job_no;

	get_job_no(&job_no);
	len = snprintf(buf, 4095, "(rtspin/%d:%u completed: %s @ %" PRIu64 "ns)\n",
			getpid(), job_no, input_buf, (uint64_t) litmus_clock());

	written = write(output_fd, buf, len);

	return written == len;
}

static void job(double exec_time, double program_end, int lock_od, double cs_length)
{
	double chunk1, chunk2;

	if (lock_od >= 0) {
		/* simulate critical section somewhere in the middle */
		chunk1 = drand48() * (exec_time - cs_length);
		chunk2 = exec_time - cs_length - chunk1;

		/* non-critical section */
		loop_for(chunk1, program_end + 1);

		/* critical section */
		litmus_lock(lock_od);
		loop_for(cs_length, program_end + 1);
		litmus_unlock(lock_od);

		/* non-critical section */
		loop_for(chunk2, program_end + 2);
	} else {
		loop_for(exec_time, program_end + 1);
	}
}

<<<<<<< HEAD
static lt_t choose_inter_arrival_time_ns(
	double* arrival_times, int num_arrivals, int cur_job,
	double range_min, double range_max)
{
	double iat_ms;

	if (arrival_times)
		iat_ms = arrival_times[cur_job % num_arrivals];
	else
		iat_ms = range_min + drand48() * (range_max - range_min);

	return ms2ns(iat_ms);
}

#define OPTSTR "p:c:wlveo:s:m:q:r:X:L:Q:iRu:U:Bhd:C:S::O::TD:E:A:"
=======
#define OPTSTR "p:c:Awlveo:F:s:m:q:r:X:L:Q:iRu:U:Bhd:C:S::TD:E:a:"
>>>>>>> 31352298

int main(int argc, char** argv)
{
	int ret;
	lt_t wcet;
	lt_t period, deadline;
	lt_t phase;
	lt_t inter_arrival_time;
	double inter_arrival_min_ms = 0, inter_arrival_max_ms = 0;
	double wcet_ms, period_ms, underrun_ms = 0;
	double underrun_frac = 0;
	double offset_ms = 0, deadline_ms = 0;
	unsigned int priority = LITMUS_NO_PRIORITY;
	int migrate = 0;
	int cluster = 0;
	int reservation = -1;
	int create_reservation = 0;
	int opt;
	int wait = 0;
	int test_loop = 0;
	int caliber_ms = 0;
	int background_loop = 0;

	int cost_column = 1;
	const char *cost_csv_file = NULL;
	int num_jobs = 0;
	double *exec_times = NULL;

	int arrival_column = 1;
	const char *arrival_csv_file = NULL;
	int num_arrival_times = 0;
	double *arrival_times = NULL;

	int want_enforcement = 0;
	double duration = 0, start = 0;
	double scale = 0.95;
	task_class_t class = RT_CLASS_HARD;
	int cur_job = 0;
	struct rt_task param;

	char *after_colon;

	int rss = 0;
	int idx;

	int sporadic = 0;  /* trigger jobs sporadically? */
	int event_fd = -1; /* file descriptor for sporadic events */
	int want_output = 0; /* create output at end of job? */
	int output_fd = -1;  /* file descriptor for output */

	int linux_sleep = 0; /* use Linux API for periodic activations? */
	lt_t next_release;

	int verbose = 0;
	unsigned int job_no;
	struct control_page* cp;
	int report_interrupts = 0;
	uint64_t last_irq_count = 0;

	/* locking */
	int lock_od = -1;
	int resource_id = 0;
	const char *lock_namespace = "./rtspin-locks";
	int protocol = -1;
	double cs_length = 1; /* millisecond */

	progname = argv[0];

	while ((opt = getopt(argc, argv, OPTSTR)) != -1) {
		switch (opt) {
		case 'w':
			wait = 1;
			break;
		case 'p':
			cluster = want_non_negative_int(optarg, "-p");
			migrate = 1;
			break;
		case 'r':
			reservation = want_non_negative_int(optarg, "-r");
			break;
		case 'R':
			create_reservation = 1;
			reservation = getpid();
			break;
		case 'q':
			priority = want_non_negative_int(optarg, "-q");
			if (!litmus_is_valid_fixed_prio(priority))
				usage("Invalid priority.");
			break;
		case 'c':
			class = str2class(optarg);
			if (class == -1)
				usage("Unknown task class.");
			break;
		case 'e':
			want_enforcement = 1;
			break;
		case 'l':
			test_loop = 1;
			break;
		case 'B':
			background_loop = 1;
			break;
		case 'C':
			after_colon = strsplit(':', optarg);
			cost_csv_file = optarg;
			if (after_colon) {
				cost_column =
					want_non_negative_int(after_colon, "-C");
			}
			break;
		case 'A':
			after_colon = strsplit(':', optarg);
			arrival_csv_file = optarg;
			if (after_colon) {
				arrival_column =
					want_non_negative_int(after_colon, "-A");
			}
			linux_sleep = 1;
			break;
		case 'S':
			sporadic = 1;
			if (!optarg || strcmp(optarg, "-") == 0)
				event_fd = STDIN_FILENO;
			else
				event_fd = open(optarg, O_RDONLY);
			if (event_fd == -1) {
				fprintf(stderr, "Could not open file '%s' "
					"(%m)\n", optarg);
				usage("-S requires a valid file path or '-' "
				      "for STDIN.");
			}
			break;

		case 'O':
			want_output = 1;
			if (!optarg || strcmp(optarg, "-") == 0)
				output_fd = STDOUT_FILENO;
			else
				output_fd = open(optarg, O_WRONLY | O_APPEND);
			if (output_fd == -1) {
				fprintf(stderr, "Could not open file '%s' "
					"(%m)\n", optarg);
				usage("-O requires a valid file path or '-' "
				      "for STDOUT.");
			}
			break;

		case 'T':
			linux_sleep = 1;
			break;
		case 'D':
			linux_sleep = 1;
			inter_arrival_max_ms =
				want_non_negative_double(optarg, "-D");
			break;
		case 'E':
			linux_sleep = 1;
			inter_arrival_min_ms =
				want_non_negative_double(optarg, "-E");
			break;
		case 'm':
			nr_of_pages = want_non_negative_int(optarg, "-m");
			break;
		case 's':
			scale = want_non_negative_double(optarg, "-s");
			break;
		case 'o':
			offset_ms = want_non_negative_double(optarg, "-o");
			break;
		case 'd':
			deadline_ms = want_non_negative_double(optarg, "-d");
			break;
		case 'u':
			underrun_ms = want_positive_double(optarg, "-u");
			break;
		case 'U':
			underrun_frac = want_positive_double(optarg, "-U");
			if (underrun_frac > 1)
				usage("-U: argument must be in the range (0, 1]");
			break;
		case 'X':
			protocol = lock_protocol_for_name(optarg);
			if (protocol < 0)
				usage("Unknown locking protocol specified.");
			break;
		case 'L':
			cs_length = want_positive_double(optarg, "-L");
			break;
		case 'Q':
			resource_id = want_non_negative_int(optarg, "-Q");

			break;
		case 'v':
			verbose = 1;
			break;
		case 'h':
			usage(NULL);
			break;
		case 'i':
			verbose = 1;
			report_interrupts = 1;
			break;
		case 'A':
			caliber_ms = 1;
			break;
		case 'a':
			cycles_ms = want_non_negative_int(optarg, "-a");
			break;
		case ':':
			usage("Argument missing.");
			break;
		case '?':
		default:
			usage("Bad argument.");
			break;
		}
	}

	if (nr_of_pages) {
		page_size = getpagesize();
		rss = page_size * nr_of_pages;
		base = mmap(NULL, rss, PROT_WRITE, MAP_ANONYMOUS | MAP_PRIVATE, -1, 0);
		if(base == MAP_FAILED) {
			fprintf(stderr,"mmap failed: %s\n",strerror(errno));
			exit(EXIT_FAILURE);
		}

		/* pin frames to prevent swapping */
		ret = mlock(base,rss);
		if (ret) {
			fprintf(stderr,"mlock failed: %s\n",strerror(errno));
		}

		/* touch every allocated page */
		for(idx = 0; idx < nr_of_pages; idx++)
				memset(base + (idx * page_size), 1, page_size);
	}

	srand(getpid());

	if (test_loop) {
		if (cycles_ms > 0)
			printf("Evaluating loop with %d cycles:\n", cycles_ms);

		debug_delay_loop();
		return 0;
	}

	if (caliber_ms) {
		printf("In 1 ms %d loops\n", calibrate_ms(1));
		printf("In 10 ms %d loops\n", calibrate_ms(10));
		printf("In 100 ms %d loops\n", calibrate_ms(100));
		printf("In 1 s %d loops\n", calibrate_ms(1000));
		return 0;
	}

	if (background_loop) {
		while (1) {
			if (nr_of_pages)
				loop_once_with_mem();
			else
				loop_once();
		}
		return 0;
	}

	if (argc - optind < 3 || (argc - optind < 2 && !cost_csv_file))
		usage("Arguments missing.");

	wcet_ms   = want_positive_double(argv[optind + 0], "WCET");
	period_ms = want_positive_double(argv[optind + 1], "PERIOD");

	wcet   = ms2ns(wcet_ms);
	period = ms2ns(period_ms);
	phase  = ms2ns(offset_ms);
	deadline = ms2ns(deadline_ms);
	if (wcet <= 0)
		usage("The worst-case execution time must be a "
				"positive number.");
	if (offset_ms < 0)
		usage("The synchronous release delay must be a "
				"non-negative number.");

	if (period <= 0)
		usage("The period must be a positive number.");
	if (!cost_csv_file && wcet > period) {
		usage("The worst-case execution time must not "
				"exceed the period.");
	}

	if (cost_csv_file)
		exec_times = csv_read_column(cost_csv_file, cost_column,
					&num_jobs);

	if (arrival_csv_file)
		arrival_times = csv_read_column(arrival_csv_file,
					arrival_column, &num_arrival_times);


	if (argc - optind < 3 && cost_csv_file)
		/* If duration is not given explicitly,
		 * take duration from file. */
		duration = num_jobs * period_ms * 0.001;
	else
		duration = want_positive_double(argv[optind + 2], "DURATION");

	if (underrun_frac) {
		underrun_ms = underrun_frac * wcet_ms;
	}

	if (migrate) {
		ret = be_migrate_to_domain(cluster);
		if (ret < 0)
			bail_out("could not migrate to target partition or cluster.");
	}


	init_rt_task_param(&param);
	param.exec_cost = wcet;
	param.period = period;
	param.phase  = phase;
	param.relative_deadline = deadline;
	param.priority = priority == LITMUS_NO_PRIORITY ? LITMUS_LOWEST_PRIORITY : priority;
	param.cls = class;
	param.budget_policy = (want_enforcement) ?
			PRECISE_ENFORCEMENT : NO_ENFORCEMENT;
	if (migrate) {
		if (reservation >= 0)
			param.cpu = reservation;
		else
			param.cpu = domain_to_first_cpu(cluster);
	}
	ret = set_rt_task_param(gettid(), &param);
	if (ret < 0)
		bail_out("could not setup rt task params");

	if (create_reservation) {
		struct reservation_config config;
		memset(&config, 0, sizeof(config));
		config.id = gettid();
		config.cpu = domain_to_first_cpu(cluster);
		config.priority = priority;
		config.polling_params.budget = wcet;
		config.polling_params.period = period;
		config.polling_params.offset = phase;
		config.polling_params.relative_deadline = deadline;
		ret = reservation_create(SPORADIC_POLLING, &config);
		if (ret < 0)
			bail_out("failed to create reservation");
	}

	srand48(time(NULL));


	init_litmus();

	start = wctime();
	ret = task_mode(LITMUS_RT_TASK);
	if (ret != 0)
		bail_out("could not become RT task");

	cp = get_ctrl_page();

	if (protocol >= 0) {
		/* open reference to semaphore */
		lock_od = litmus_open_lock(protocol, resource_id, lock_namespace, &cluster);
		if (lock_od < 0) {
			perror("litmus_open_lock");
			usage("Could not open lock.");
		}
	}


	if (wait) {
		ret = wait_for_ts_release();
		if (ret != 0)
			bail_out("wait_for_ts_release()");
		start = wctime();
	}


	next_release = cp ? cp->release : litmus_clock();

	/* default: periodic releases */
	if (!inter_arrival_min_ms)
		inter_arrival_min_ms = period_ms;
	if (!inter_arrival_max_ms)
		inter_arrival_max_ms = period_ms;

	if (inter_arrival_min_ms > inter_arrival_max_ms)
		inter_arrival_max_ms = inter_arrival_min_ms;
	inter_arrival_time = period;

	/* main job loop */
	cur_job = 0;
	while (1) {
		double acet; /* actual execution time */

		if (sporadic) {
			/* sporadic job activations, sleep until
			 * we receive an "event" (= any data) from
			 * our input event channel */
			if (!wait_for_input(event_fd))
				/* error out of something goes wrong */
				break;
		}

		/* first, check if we have reached the end of the run */
		if (wctime() > start + duration)
			break;

		if (verbose) {
			get_job_no(&job_no);
			fprintf(stderr, "rtspin/%d:%u @ %.4fms\n", gettid(),
				job_no, (wctime() - start) * 1000);
			if (cp) {
				double deadline, current, release;
				lt_t now = litmus_clock();
				deadline = ns2s((double) cp->deadline);
				current  = ns2s((double) now);
				release  = ns2s((double) cp->release);
				fprintf(stderr,
				        "\trelease:  %" PRIu64 "ns (=%.2fs)\n",
				        (uint64_t) cp->release, release);
				fprintf(stderr,
				        "\tdeadline: %" PRIu64 "ns (=%.2fs)\n",
				        (uint64_t) cp->deadline, deadline);
				fprintf(stderr,
				        "\tcur time: %" PRIu64 "ns (=%.2fs)\n",
				        (uint64_t) now, current);
				fprintf(stderr,
				        "\ttime until deadline: %.2fms\n",
				        (deadline - current) * 1000);
			}
			if (report_interrupts && cp) {
				uint64_t irq = cp->irq_count;

				fprintf(stderr,
				        "\ttotal interrupts: %" PRIu64
				        "; delta: %" PRIu64 "\n",
				       irq, irq - last_irq_count);
				last_irq_count = irq;
			}
		}

		/* figure out for how long this job should use the CPU */

		if (cost_csv_file) {
			/* read from provided CSV file and convert to seconds */
			acet = exec_times[cur_job % num_jobs] * 0.001;
		} else {
			/* randomize and convert to seconds */
			acet = (wcet_ms - drand48() * underrun_ms) * 0.001;
			if (acet < 0)
				acet = 0;
		}
		/* scale exec time */
		acet *= scale;

		if (verbose)
			fprintf(stderr,
				"\ttarget exec. time: %6.2fms (%.2f%% of WCET)\n",
				acet * 1000,
				(acet * 1000 / wcet_ms) * 100);

		/* burn cycles */
		job(acet, start + duration, lock_od, cs_length * 0.001);

		if (want_output) {
			/* generate some output at end of job */
			generate_output(output_fd);
		}

		/* wait for periodic job activation (unless sporadic) */
		if (!sporadic) {
			/* periodic job activations */
			if (linux_sleep) {
				/* Use vanilla Linux API. This looks to the
				 * active LITMUS^RT plugin like a
				 * self-suspension. */

				inter_arrival_time =
					choose_inter_arrival_time_ns(
				        	arrival_times,
				                num_arrival_times,
				                cur_job,
				                inter_arrival_min_ms,
				                inter_arrival_max_ms);

				next_release += inter_arrival_time;

				if (verbose)
					fprintf(stderr,
				                "\tclock_nanosleep() until %"
					        PRIu64 "ns (=%.2fs), "
					        "delta %" PRIu64 "ns (=%.2fms)\n",
				                (uint64_t) next_release,
				                ns2s((double) next_release),
				                (uint64_t) inter_arrival_time,
				                ns2ms((double) inter_arrival_time));

				lt_sleep_until(next_release);

			} else {
				/* Use LITMUS^RT API: some plugins optimize
				 * this by not actually suspending the task. */
				if (verbose && cp)
					fprintf(stderr,
				                "\tsleep_next_period() until %"
					        PRIu64 "ns (=%.2fs)\n",
					        (uint64_t) (cp->release + period),
					        ns2s((double) (cp->release + period)));
				sleep_next_period();
			}
		}
		cur_job++;
	}

	ret = task_mode(BACKGROUND_TASK);
	if (ret != 0)
		bail_out("could not become regular task (huh?)");

	if (cost_csv_file)
		free(exec_times);

	if (base != MAP_FAILED)
		munlock(base, rss);

	return 0;
}<|MERGE_RESOLUTION|>--- conflicted
+++ resolved
@@ -18,15 +18,10 @@
 const char *usage_msg =
 	"Usage: (1) rtspin OPTIONS WCET PERIOD DURATION\n"
 	"       (2) rtspin -S [INPUT] WCET PERIOD DURATION\n"
-<<<<<<< HEAD
 	"       (3) rtspin OPTIONS -C FILE:COLUMN WCET PERIOD [DURATION]\n"
-	"       (4) rtspin -l\n"
-=======
-	"       (3) rtspin OPTIONS -F FILE [-C COLUMN] WCET PERIOD [DURATION]\n"
 	"       (4) rtspin -l [-a CYCLES]\n"
->>>>>>> 31352298
 	"       (5) rtspin -B -m FOOTPRINT\n"
-	"       (6) rtspin -A\n"
+	"       (6) rtspin -a 0\n"
 	"\n"
 	"Modes: (1) run as periodic task with given WCET and PERIOD\n"
 	"       (2) run as sporadic task with given WCET and PERIOD,\n"
@@ -44,8 +39,8 @@
 	"    DURATION          terminate the task after DURATION seconds\n"
 	"\n"
 	"Options:\n"
-	"    -A                calibrate 1ms workload cycles\n"
-	"    -a CYCLES         number of cycles for 1ms of workload loop chosen after calibration\n "
+	"    -a CYCLES         number of cycles for 1ms of workload loop chosen after calibration;\n "
+	"                      pass '0' to run the calibration loop\n"
 	"    -B                run non-real-time background loop\n"
 	"    -c be|srt|hrt     task class (best-effort, soft real-time, hard real-time)\n"
 	"    -d DEADLINE       relative deadline, equal to the period by default (in ms)\n"
@@ -211,9 +206,8 @@
 	}
 }
 
-<<<<<<< HEAD
 static char input_buf[4096] = "<no input>";
-=======
+
 static int calibrate_ms(int ms)
 {
 	int right = NUMS;
@@ -258,7 +252,6 @@
 	}
 	return middle;
 }
->>>>>>> 31352298
 
 static int wait_for_input(int event_fd)
 {
@@ -329,7 +322,6 @@
 	}
 }
 
-<<<<<<< HEAD
 static lt_t choose_inter_arrival_time_ns(
 	double* arrival_times, int num_arrivals, int cur_job,
 	double range_min, double range_max)
@@ -344,10 +336,7 @@
 	return ms2ns(iat_ms);
 }
 
-#define OPTSTR "p:c:wlveo:s:m:q:r:X:L:Q:iRu:U:Bhd:C:S::O::TD:E:A:"
-=======
-#define OPTSTR "p:c:Awlveo:F:s:m:q:r:X:L:Q:iRu:U:Bhd:C:S::TD:E:a:"
->>>>>>> 31352298
+#define OPTSTR "p:c:wlveo:s:m:q:r:X:L:Q:iRu:U:Bhd:C:S::O::TD:E:A:a:"
 
 int main(int argc, char** argv)
 {
@@ -551,11 +540,10 @@
 			verbose = 1;
 			report_interrupts = 1;
 			break;
-		case 'A':
-			caliber_ms = 1;
-			break;
 		case 'a':
 			cycles_ms = want_non_negative_int(optarg, "-a");
+			if (!cycles_ms)
+				caliber_ms = 1;
 			break;
 		case ':':
 			usage("Argument missing.");
@@ -598,10 +586,10 @@
 	}
 
 	if (caliber_ms) {
-		printf("In 1 ms %d loops\n", calibrate_ms(1));
-		printf("In 10 ms %d loops\n", calibrate_ms(10));
-		printf("In 100 ms %d loops\n", calibrate_ms(100));
-		printf("In 1 s %d loops\n", calibrate_ms(1000));
+		printf("In 1 ms %d loops.\n", calibrate_ms(1));
+		printf("In 10 ms %d loops.\n", calibrate_ms(10));
+		printf("In 100 ms %d loops.\n", calibrate_ms(100));
+		printf("In 1 s %d loops.\n", calibrate_ms(1000));
 		return 0;
 	}
 
